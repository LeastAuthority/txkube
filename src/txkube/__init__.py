--- conflicted
+++ resolved
@@ -9,15 +9,8 @@
     "version",
     "IObject", "IKubernetes", "IKubernetesClient",
 
-<<<<<<< HEAD
     "KubernetesError",
-
-    "v1",
-    "object_from_raw",
-    "ObjectCollection",
-=======
     "v1", "iobject_from_raw", "iobject_to_raw",
->>>>>>> 860267d1
 
     "memory_kubernetes",
     "network_kubernetes",  "network_kubernetes_from_context",
@@ -30,12 +23,8 @@
 from ._metadata import version_tuple as _version_tuple
 version = Version("txkube", *_version_tuple)
 
-<<<<<<< HEAD
 from ._exception import KubernetesError
-from ._interface import IObject, IObjectLoader, IKubernetes, IKubernetesClient
-=======
 from ._interface import IObject, IKubernetes, IKubernetesClient
->>>>>>> 860267d1
 
 from ._model import (
     v1,
