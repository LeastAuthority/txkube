# Copyright Least Authority Enterprises.
# See LICENSE for details.

"""
Functional structures for representing different kinds of Kubernetes
state.
"""

from uuid import uuid4
from functools import partial

from zope.interface import implementer

from pyrsistent import mutant

from twisted.python.filepath import FilePath

from . import IObject
from ._swagger import Swagger, VersionedPClasses

spec = Swagger.from_path(FilePath(__file__).sibling(u"kubernetes-1.5.json"))
v1 = VersionedPClasses(spec, u"v1", name_field=u"kind", version_field=u"apiVersion")


def behavior(namespace):
    """
    Create a class decorator which adds the resulting class to the given
    namespace-y thing.
    """
    def decorator(cls):
        setattr(namespace, cls.__name__, cls)
        return cls
    return decorator



@behavior(v1)
class NamespaceStatus(v1.NamespaceStatus):
    """
    ``NamespaceStatus`` instances model `Kubernetes namespace status
    <https://kubernetes.io/docs/api-reference/v1/definitions/#_v1_namespacestatus>`_.
    """
    @classmethod
    def active(cls):
        return cls(phase=u"Active")


    @classmethod
    def terminating(cls):
        return cls(phase=u"Terminating")



@behavior(v1)
@implementer(IObject)
class Namespace(v1.Namespace):
    """
    ``Namespace`` instances model `Kubernetes namespaces
    <https://kubernetes.io/docs/user-guide/namespaces/>`_.
    """
    @classmethod
    def default(cls):
        """
        Get the default namespace.
        """
        return cls.named(u"default")


    @classmethod
    def named(cls, name):
        """
        Create an object with only the name metadata item.
        """
        return cls(
            metadata=v1.ObjectMeta(name=name),
            status=None,
        )


    def fill_defaults(self):
        return self.transform(
            # TODO Also creationTimestamp, resourceVersion, maybe selfLink.
            # Also, should this clobber existing values or leave them alone?
            # See https://github.com/LeastAuthority/txkube/issues/36
            [u"metadata", u"uid"], unicode(uuid4()),
            [u"status"], NamespaceStatus.active(),
        )



@behavior(v1)
@implementer(IObject)
class ConfigMap(v1.ConfigMap):
    """
    ``ConfigMap`` instances model `ConfigMap objects
    <https://kubernetes.io/docs/api-reference/v1/definitions/#_v1_configmap>`_.
    """
    @classmethod
    def named(cls, namespace, name):
        """
        Create an object with only namespace and name metadata items.
        """
        return cls(
            metadata=v1.ObjectMeta(namespace=namespace, name=name),
        )


    def fill_defaults(self):
        # TODO Surely some stuff to fill.
        # See https://github.com/LeastAuthority/txkube/issues/36
        return self



def object_sort_key(obj):
    """
    Define a predictable sort ordering for Kubernetes objects.

    This should be the same ordering that Kubernetes itself imposes.
    """
    return (
        # Not all objects have a namespace.
        getattr(obj.metadata, "namespace", None),
        obj.metadata.name,
    )



<<<<<<< HEAD
def _pvector_field(iface, invariant=None):
    class _CheckedIObjectPVector(CheckedPVector):
        __invariant__ = provider_of(iface)

    return field(
        mandatory=True,
        type=_CheckedIObjectPVector,
        factory=lambda v: _CheckedIObjectPVector.create(sorted(v, key=object_sort_key)),
        initial=_CheckedIObjectPVector(),
        invariant=invariant,
    )



def required_unique(objects, key):
    """
    A pyrsistent invariant which requires all objects in the given iterable to
    have a unique key.

    :param objects: The objects to check.
    :param key: A one-argument callable to compute the key of an object.

    :return: An invariant failure if any two or more objects have the same key
        computed.  An invariant success otherwise.
    """
    keys = {}
    duplicate = set()
    for k in map(key, objects):
        keys[k] = keys.get(k, 0) + 1
        if keys[k] > 1:
            duplicate.add(k)
    if duplicate:
        return (False, u"Duplicate object keys: {}".format(duplicate))
    return (True, u"")



@provider(IObjectLoader)
@implementer(IObject)
class ObjectCollection(PClass):
    """
    ``ObjectList`` is a collection of Kubernetes objects.

    This roughly corresponds to the `*List` Kubernetes types.  It's not clear
    this is actually more useful than a native Python collection such as a set
    but we'll try it out.

    :ivar pvector items: The objects belonging to this collection.
    """
    kind = u"List"
    items = _pvector_field(
        IObject, invariant=partial(required_unique, key=object_sort_key),
    )
=======
def add(value):
    def evolver(pvector):
        return sorted(pvector.append(value), key=object_sort_key)
    return evolver
>>>>>>> 860267d1


def remove(value):
    def evolver(pset):
        return pset.remove(value)
    return evolver



class _List(object):
    def item_by_name(self, name):
        """
        Find an item in this collection by its name metadata.

        :param unicode name: The name of the object for which to search.

        :raise KeyError: If no object matching the given name is found.
        :return IObject: The object with the matching name.
        """
        for obj in self.items:
            if obj.metadata.name == name:
                return obj
        raise KeyError(name)


    def add(self, obj):
        return self.transform([u"items"], add(obj))


    def remove(self, obj):
        return self.transform([u"items"], remove(obj))


    def replace(self, old, new):
        return self.transform(
            [u"items"], remove(old),
            [u"items"], add(new),
        )



@behavior(v1)
@implementer(IObject)
class NamespaceList(_List, v1.NamespaceList):
    pass



@behavior(v1)
@implementer(IObject)
class ConfigMapList(v1.ConfigMapList, _List):
    pass


def iobject_to_raw(obj):
    result = obj.serialize()
    result.update({
        u"kind": obj.kind,
        u"apiVersion": obj.apiVersion,
    })
    return result


_versions = {
    u"v1": v1,
}

@mutant
def iobject_from_raw(obj, kind_hint=None, version_hint=None):
    """
    Load an object of unspecified type from the raw representation of it.

    :raise KeyError: If the kind of object is unsupported.

    :return IObject: The loaded object.
    """
    kind = obj.get(u"kind", kind_hint)
    apiVersion = obj.get(u"apiVersion", version_hint)
    v = _versions[apiVersion]
    cls = getattr(v, kind)
    others = obj.discard(u"kind").discard(u"apiVersion")
    return cls.create(others)<|MERGE_RESOLUTION|>--- conflicted
+++ resolved
@@ -126,7 +126,6 @@
 
 
 
-<<<<<<< HEAD
 def _pvector_field(iface, invariant=None):
     class _CheckedIObjectPVector(CheckedPVector):
         __invariant__ = provider_of(iface)
@@ -164,28 +163,10 @@
 
 
 
-@provider(IObjectLoader)
-@implementer(IObject)
-class ObjectCollection(PClass):
-    """
-    ``ObjectList`` is a collection of Kubernetes objects.
-
-    This roughly corresponds to the `*List` Kubernetes types.  It's not clear
-    this is actually more useful than a native Python collection such as a set
-    but we'll try it out.
-
-    :ivar pvector items: The objects belonging to this collection.
-    """
-    kind = u"List"
-    items = _pvector_field(
-        IObject, invariant=partial(required_unique, key=object_sort_key),
-    )
-=======
 def add(value):
     def evolver(pvector):
         return sorted(pvector.append(value), key=object_sort_key)
     return evolver
->>>>>>> 860267d1
 
 
 def remove(value):
