# Copyright Least Authority Enterprises.
# See LICENSE for details.

"""
An in-memory implementation of the Kubernetes client interface.
"""

from json import dumps, loads

import attr

from pyrsistent import InvariantException, pset

from zope.interface import implementer

from twisted.python.url import URL

from twisted.python.compat import nativeString
from twisted.web.http import CREATED, CONFLICT, NOT_FOUND

from klein import Klein

from werkzeug.exceptions import NotFound

from treq.testing import RequestTraversalAgent

from . import (
    IKubernetes, network_kubernetes,
    v1,
    iobject_from_raw, iobject_to_raw,
)


def memory_kubernetes():
    """
    Create an in-memory Kubernetes-alike service.

    This serves as a places to hold state for stateful Kubernetes interactions
    allowed by ``IKubernetesClient``.  Only clients created against the same
    instance will all share state.

    :return IKubernetes: The new Kubernetes-alike service.
    """
    return _MemoryKubernetes()


@implementer(IKubernetes)
class _MemoryKubernetes(object):
    """
    ``_MemoryKubernetes`` maintains state in-memory which approximates
    the state of a real Kubernetes deployment sufficiently to expose a
    subset of the external Kubernetes API.
    """
    def __init__(self):
        base_url = URL.fromText(u"https://kubernetes.example.invalid./")
        self._state = _KubernetesState()
        self._resource = _kubernetes_resource(self._state)
        self._kubernetes = network_kubernetes(
            base_url=base_url,
            agent=RequestTraversalAgent(self._resource),
        )

    def client(self, *args, **kwargs):
        """
        :return IKubernetesClient: A new client which interacts with this
            object rather than a real Kubernetes deployment.
        """
        return self._kubernetes.client(*args, **kwargs)



def _kubernetes_resource(state):
    return _Kubernetes(state).app.resource()


@attr.s
class _KubernetesState(object):
    namespaces = attr.ib(default=v1.NamespaceList())
    configmaps = attr.ib(default=v1.ConfigMapList())


def terminate(obj):
    # TODO: Add deletionTimestamp?  See #24
    return obj.transform(
        [u"status"], v1.NamespaceStatus.terminating(),
    )


@attr.s(frozen=True)
class _Kubernetes(object):
    """
    A place to stick a bunch of Klein definitions.

    :ivar _KubernetesState state: The Kubernetes state with which the API will
        be interacting.
    """
    state = attr.ib()

    def _reduce_to_namespace(self, collection, namespace):
        # Unfortunately pset does not support transform. :( Use this more
        # verbose .set() operation.
        return collection.set(
            u"items",
            pset(obj for obj in collection.items if obj.metadata.namespace == namespace),
        )

    def _list(self, request, namespace, collection):
        if namespace is not None:
            collection = self._reduce_to_namespace(collection, namespace)
        request.responseHeaders.setRawHeaders(u"content-type", [u"application/json"])
        return dumps(iobject_to_raw(collection))

    def _get(self, request, collection, namespace, name):
        request.responseHeaders.setRawHeaders(u"content-type", [u"application/json"])
        if namespace is not None:
            collection = self._reduce_to_namespace(collection, namespace)
        try:
            obj = collection.item_by_name(name)
        except KeyError:
            request.setResponseCode(NOT_FOUND)
            # TODO https://github.com/LeastAuthority/txkube/issues/42
            # This is definitely not the right result.
            return dumps({})
        else:
            return dumps(iobject_to_raw(obj))

    def _create(self, request, type, collection, collection_name):
<<<<<<< HEAD
=======
        obj = iobject_from_raw(loads(request.content.read())).fill_defaults()
        setattr(self.state, collection_name, collection.add(obj))
>>>>>>> 860267d1
        request.responseHeaders.setRawHeaders(u"content-type", [u"application/json"])

        obj = type.from_raw(loads(request.content.read())).fill_defaults()
        try:
            added = collection.add(obj)
        except InvariantException:
            request.setResponseCode(CONFLICT)
            return dumps(v1.Status(
                status=u"Failure",
                message=u"{} \"{!s}\" already exists".format(collection_name, obj.metadata.name),
                reason=u"AlreadyExists",
                details={u"name": obj.metadata.name, u"kind": collection_name},
                metadata={},
                code=CONFLICT,
            ).serialize())

        setattr(self.state, nativeString(collection_name), added)
        request.setResponseCode(CREATED)
        return dumps(iobject_to_raw(obj))

    def _delete(self, request, collection, collection_name, name):
        obj = collection.item_by_name(name)
        setattr(self.state, collection_name, collection.replace(obj, terminate(obj)))
        request.responseHeaders.setRawHeaders(u"content-type", [u"application/json"])
        return dumps(iobject_to_raw(obj))

    app = Klein()
    @app.handle_errors(NotFound)
    def not_found(self, request, name):
        # XXX Untested - https://github.com/LeastAuthority/txkube/issues/42
        request.responseHeaders.setRawHeaders(u"content-type", [u"application/json"])
        return dumps({u"message": u"boo"})

    with app.subroute(u"/api/v1") as app:
        @app.route(u"/namespaces", methods=[u"GET"])
        def list_namespaces(self, request):
            """
            Get all existing Namespaces.
            """
            return self._list(request, None, self.state.namespaces)

        @app.route(u"/namespaces/<namespace>", methods=[u"GET"])
        def get_namespace(self, request, namespace):
            """
            Get one Namespace by name.
            """
            return self._get(request, self.state.namespaces, None, namespace)

        @app.route(u"/namespaces/<namespace>", methods=[u"DELETE"])
        def delete_namespace(self, request, namespace):
            """
            Delete one Namespace by name.
            """
            return self._delete(
                request, self.state.namespaces, "namespaces", namespace,
            )

        @app.route(u"/namespaces", methods=[u"POST"])
        def create_namespace(self, request):
            """
            Create a new Namespace.
            """
            return self._create(request, v1.Namespace, self.state.namespaces, u"namespaces")

        @app.route(u"/configmaps", methods=[u"GET"])
        def list_configmaps(self, request, namespace=None):
            """
            Get all existing ConfigMaps.
            """
            return self._list(request, namespace, self.state.configmaps)

        @app.route(u"/namespaces/<namespace>/configmaps/<configmap>", methods=[u"GET"])
        def get_configmap(self, request, namespace, configmap):
            """
            Get one ConfigMap by name.
            """
            return self._get(request, self.state.configmaps, namespace, configmap)

        @app.route(u"/namespaces/<namespace>/configmaps", methods=[u"POST"])
        def create_configmap(self, request, namespace):
            """
            Create a new ConfigMap.
            """
            return self._create(request, v1.ConfigMap, self.state.configmaps, u"configmaps")<|MERGE_RESOLUTION|>--- conflicted
+++ resolved
@@ -120,19 +120,14 @@
             request.setResponseCode(NOT_FOUND)
             # TODO https://github.com/LeastAuthority/txkube/issues/42
             # This is definitely not the right result.
-            return dumps({})
+            return dumps({u"apiVersion": u"v1", u"kind": u"Status"})
         else:
             return dumps(iobject_to_raw(obj))
 
     def _create(self, request, type, collection, collection_name):
-<<<<<<< HEAD
-=======
+        request.responseHeaders.setRawHeaders(u"content-type", [u"application/json"])
+
         obj = iobject_from_raw(loads(request.content.read())).fill_defaults()
-        setattr(self.state, collection_name, collection.add(obj))
->>>>>>> 860267d1
-        request.responseHeaders.setRawHeaders(u"content-type", [u"application/json"])
-
-        obj = type.from_raw(loads(request.content.read())).fill_defaults()
         try:
             added = collection.add(obj)
         except InvariantException:
