# Copyright Least Authority Enterprises.
# See LICENSE for details.

"""
A Kubernetes client which uses Twisted to interact with Kubernetes
via HTTP.
"""

from json import loads, dumps

from zope.interface import implementer

import attr
from attr import validators

from twisted.python.reflect import namedAny
from twisted.python.url import URL
from twisted.python.failure import Failure

from twisted.internet.defer import succeed

from twisted.web.iweb import IBodyProducer, IAgent
from twisted.web.http import OK, CREATED
from twisted.web.client import Agent, readBody

from eliot import start_action
from eliot.twisted import DeferredContext

from . import (
    IKubernetes, IKubernetesClient,
    object_from_raw,
)

def network_kubernetes(**kw):
    return _NetworkKubernetes(**kw)


# It would be simpler to use FileBodyProducer(BytesIO(...)) but:
#
#  - https://twistedmatrix.com/trac/ticket/9003
#  - https://github.com/twisted/treq/issues/161
@implementer(IBodyProducer)
@attr.s(frozen=True)
class _BytesProducer(object):
    _data = attr.ib(validator=validators.instance_of(bytes), repr=False)

    @property
    def length(self):
        return len(self._data)

    def startProducing(self, consumer):
        consumer.write(self._data)
        return succeed(None)

    def stopProducing(self):
        pass

    def pauseProducing(self):
        pass

    def resumeProducing(self):
        pass



@implementer(IKubernetesClient)
@attr.s(frozen=True)
class _NetworkClient(object):
    _apiVersion = u"v1"

    kubernetes = attr.ib(validator=validators.provides(IKubernetes))
    agent = attr.ib(validator=validators.provides(IAgent))

    def _request(self, method, url, headers=None, bodyProducer=None):
        action = start_action(
            action_type=u"network-client:request",
            method=method,
            url=url.asText(),
        )
        with action.context():
            d = self.agent.request(
                method, url.asText().encode("ascii"), headers, bodyProducer,
            )
            return DeferredContext(d).addActionFinish()


    def _get(self, url):
        return self._request(b"GET", url)


    def _delete(self, url):
        return self._request(b"DELETE", url)


    def _post(self, url, obj):
        return self._request(
            b"POST", url, bodyProducer=_BytesProducer(dumps(obj)),
        )


    def create(self, obj):
        """
        Issue a I{POST} to create the given object.
        """
        action = start_action(
            action_type=u"network-client:create",
        )
        with action.context():
            url = self.kubernetes.base_url.child(*collection_location(obj))
            document = obj.to_raw()
            action.add_success_fields(submitted_object=document)
            d = DeferredContext(self._post(url, document))
            d.addCallback(check_status, (CREATED,))
            d.addCallback(readBody)
            d.addCallback(loads)
            def log_result(doc):
                action.add_success_fields(response_object=doc)
                return doc
            d.addCallback(log_result)
            d.addCallback(object_from_raw)
            return d.addActionFinish()


    def delete(self, obj):
        """
        Issue a I{DELETE} to delete the given object.
        """
        action = start_action(
            action_type=u"network-client:delete",
            kind=obj.kind,
            name=obj.metadata.name,
            namespace=getattr(obj.metadata, "namespace", None),
        )
        with action.context():
            url = self.kubernetes.base_url.child(*object_location(obj))
            d = DeferredContext(self._delete(url))
            d.addCallback(check_status, (OK,))
            d.addCallback(readBody)
            d.addCallback(lambda raw: None)
            return d.addActionFinish()


    def list(self, kind):
        """
        Issue a I{GET} to retrieve objects of a given kind.
        """
        action = start_action(
            action_type=u"network-client:list",
            kind=kind,
        )
        with action.context():
            url = self.kubernetes.base_url.child(*collection_location(kind))
            d = DeferredContext(self._get(url))
            d.addCallback(check_status, (OK,))
            d.addCallback(readBody)
            d.addCallback(loads)
            d.addCallback(object_from_raw)
            return d.addActionFinish()



<<<<<<< HEAD
=======
def object_location(obj):
    """
    Get the URL for a specific object.

    :param IObject obj: The object the URL for which to get.

    :return tuple[unicode]: Some path segments to stick on to a base URL top
        construct the location for the given object.
    """
    return collection_location(obj) + (obj.metadata.name,)



>>>>>>> ef6bb9c8
def collection_location(obj):
    """
    Get the URL for the collection of objects like ``obj``.

    :param obj: Either a type representing a Kubernetes object kind or an
        instance of such a type.

    :return tuple[unicode]: Some path segments to stick on to a base URL to
        construct the location of the collection of objects like the one
        given.
    """
    collection = obj.kind.lower() + u"s"
    try:
        namespace = obj.metadata.namespace
    except AttributeError:
        return (u"api", u"v1", collection)
    return (u"api", u"v1", u"namespaces", namespace, collection)


@implementer(IKubernetes)
@attr.s(frozen=True)
class _NetworkKubernetes(object):
    """
    ``_NetworkKubernetes`` knows the location of a particular
    Kubernetes deployment and gives out clients which speak to that
    deployment.
    """
    base_url = attr.ib(validator=validators.instance_of(URL))
    credentials = attr.ib()
    _agent = attr.ib(
        default=attr.Factory(lambda: Agent(namedAny("twisted.internet.reactor"))),
    )

    def client(self):
        return _NetworkClient(self, self._agent)



class KubernetesError(Exception):
    def __init__(self, code, response):
        self.code = code
        self.response = response


    def __repr__(self):
        return "<KubernetesError: code = {}; response = {}>".format(
            self.code, self.response,
        )

    __str__ = __repr__



def check_status(response, expected):
    if response.code not in expected:
        d = readBody(response)
        d.addCallback(lambda body: Failure(KubernetesError(response.code, body)))
        return d
    return response<|MERGE_RESOLUTION|>--- conflicted
+++ resolved
@@ -159,8 +159,6 @@
 
 
 
-<<<<<<< HEAD
-=======
 def object_location(obj):
     """
     Get the URL for a specific object.
@@ -174,7 +172,6 @@
 
 
 
->>>>>>> ef6bb9c8
 def collection_location(obj):
     """
     Get the URL for the collection of objects like ``obj``.
