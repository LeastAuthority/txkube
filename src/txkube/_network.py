# Copyright Least Authority Enterprises.
# See LICENSE for details.

"""
A Kubernetes client which uses Twisted to interact with Kubernetes
via HTTP.
"""

from os.path import expanduser
from json import loads, dumps

from zope.interface import implementer

import attr
from attr import validators

from pem import parse

from twisted.python.reflect import namedAny
from twisted.python.failure import Failure
from twisted.python.url import URL
from twisted.python.filepath import FilePath

from twisted.internet.defer import succeed

from twisted.web.iweb import IBodyProducer, IAgent
from twisted.web.http import OK, CREATED
from twisted.web.client import Agent, readBody

from eliot import start_action
from eliot.twisted import DeferredContext

from pykube import KubeConfig

from . import (
<<<<<<< HEAD
    IObject, IKubernetes, IKubernetesClient, KubernetesError,
    object_from_raw, authenticate_with_certificate,
=======
    IObject, IKubernetes, IKubernetesClient,
    iobject_from_raw, iobject_to_raw,
    authenticate_with_certificate,
>>>>>>> 860267d1
)

def network_kubernetes(**kw):
    """
    Create a new ``IKubernetes`` provider which can be used to create clients.

    :param twisted.python.url.URL base_url: The root of the Kubernetes HTTPS
        API to interact with.

    :param twisted.web.iweb.IAgent agent: An HTTP agent to use to issue
        requests.  Defaults to a new ``twisted.web.client.Agent`` instance.
        See ``txkube.authenticate_with_serviceaccount`` and
        ``txkube.authenticate_with_certificate`` for helpers for creating
        agents that interact well with Kubernetes servers.

    :return IKubernetes: The Kubernetes service.
    """
    return _NetworkKubernetes(**kw)



def network_kubernetes_from_context(reactor, context, path=None):
    """
    Create a new ``IKubernetes`` provider based on a kube config file.

    :param reactor: A Twisted reactor which will be used for I/O and
        scheduling.

    :param unicode context: The name of the kube config context from which to
        load configuration details.

    :param FilePath path: The location of the kube config file to use.

    :return IKubernetes: The Kubernetes service described by the named
        context.
    """
    if path is None:
        path = FilePath(expanduser(u"~/.kube/config"))

    config = KubeConfig.from_file(path.path)
    context = config.contexts[context]
    cluster = config.clusters[context[u"cluster"]]
    user = config.users[context[u"user"]]

    base_url = URL.fromText(cluster[u"server"].decode("ascii"))
    [ca_cert] = parse(cluster[u"certificate-authority"].bytes())

    [client_cert] = parse(user[u"client-certificate"].bytes())
    [client_key] = parse(user[u"client-key"].bytes())

    agent = authenticate_with_certificate(
        reactor, base_url, client_cert, client_key, ca_cert,
    )

    return network_kubernetes(
        base_url=base_url,
        agent=agent,
    )


# It would be simpler to use FileBodyProducer(BytesIO(...)) but:
#
#  - https://twistedmatrix.com/trac/ticket/9003
#  - https://github.com/twisted/treq/issues/161
@implementer(IBodyProducer)
@attr.s(frozen=True)
class _BytesProducer(object):
    _data = attr.ib(validator=validators.instance_of(bytes), repr=False)

    @property
    def length(self):
        return len(self._data)

    def startProducing(self, consumer):
        consumer.write(self._data)
        return succeed(None)

    def stopProducing(self):
        pass

    def pauseProducing(self):
        pass

    def resumeProducing(self):
        pass



@implementer(IKubernetesClient)
@attr.s(frozen=True)
class _NetworkClient(object):
    _apiVersion = u"v1"

    kubernetes = attr.ib(validator=validators.provides(IKubernetes))
    agent = attr.ib(validator=validators.provides(IAgent))

    def _request(self, method, url, headers=None, bodyProducer=None):
        action = start_action(
            action_type=u"network-client:request",
            method=method,
            url=url.asText(),
        )
        with action.context():
            d = self.agent.request(
                method, url.asText().encode("ascii"), headers, bodyProducer,
            )
            return DeferredContext(d).addActionFinish()


    def _get(self, url):
        return self._request(b"GET", url)


    def _delete(self, url):
        return self._request(b"DELETE", url)


    def _post(self, url, obj):
        return self._request(
            b"POST", url, bodyProducer=_BytesProducer(dumps(obj)),
        )


    def create(self, obj):
        """
        Issue a I{POST} to create the given object.
        """
        action = start_action(
            action_type=u"network-client:create",
        )
        with action.context():
            url = self.kubernetes.base_url.child(*collection_location(obj))
            document = iobject_to_raw(obj)
            action.add_success_fields(submitted_object=document)
            d = DeferredContext(self._post(url, document))
            d.addCallback(check_status, (CREATED,))
            d.addCallback(readBody)
            d.addCallback(loads)
            d.addCallback(log_response_object, action)
            d.addCallback(iobject_from_raw)
            return d.addActionFinish()


    def get(self, obj):
        """
        Issue a I{GET} to retrieve the given object.

        The object must have identifying metadata such as a namespace and a
        name but other fields are ignored.
        """
        action = start_action(
            action_type=u"network-client:get",
            kind=obj.kind,
            name=obj.metadata.name,
            namespace=getattr(obj.metadata, "namespace", None),
        )
        with action.context():
            url = self.kubernetes.base_url.child(*object_location(obj))
            d = DeferredContext(self._get(url))
            d.addCallback(check_status, (OK,))
            d.addCallback(readBody)
            d.addCallback(loads)
            d.addCallback(log_response_object, action)
            d.addCallback(iobject_from_raw)
            return d.addActionFinish()


    def delete(self, obj):
        """
        Issue a I{DELETE} to delete the given object.
        """
        action = start_action(
            action_type=u"network-client:delete",
            kind=obj.kind,
            name=obj.metadata.name,
            namespace=getattr(obj.metadata, "namespace", None),
        )
        with action.context():
            url = self.kubernetes.base_url.child(*object_location(obj))
            d = DeferredContext(self._delete(url))
            d.addCallback(check_status, (OK,))
            d.addCallback(readBody)
            d.addCallback(lambda raw: None)
            return d.addActionFinish()


    def list(self, kind):
        """
        Issue a I{GET} to retrieve objects of a given kind.
        """
        action = start_action(
            action_type=u"network-client:list",
            kind=kind,
        )
        with action.context():
            url = self.kubernetes.base_url.child(*collection_location(kind))
            d = DeferredContext(self._get(url))
            d.addCallback(check_status, (OK,))
            d.addCallback(readBody)
            d.addCallback(loads)
            d.addCallback(iobject_from_raw)
            return d.addActionFinish()



def object_location(obj):
    """
    Get the URL for a specific object.

    :param IObject obj: The object the URL for which to get.

    :return tuple[unicode]: Some path segments to stick on to a base URL top
        construct the location for the given object.
    """
    return collection_location(obj) + (obj.metadata.name,)



def collection_location(obj):
    """
    Get the URL for the collection of objects like ``obj``.

    :param obj: Either a type representing a Kubernetes object kind or an
        instance of such a type.

    :return tuple[unicode]: Some path segments to stick on to a base URL to
        construct the location of the collection of objects like the one
        given.
    """
    # TODO kind is not part of IObjectLoader and we should really be loading
    # apiVersion off of this object too.
    kind = obj.kind

    collection = kind.lower() + u"s"

    if IObject.providedBy(obj):
        # Actual objects *could* have a namespace...
        namespace = obj.metadata.namespace
    else:
        # Types representing a kind couldn't possible.
        namespace = None

    if namespace is None:
        # If there's no namespace, look in the un-namespaced area.
        return (u"api", u"v1", collection)

    # If there is, great, look there.
    return (u"api", u"v1", u"namespaces", namespace, collection)


@implementer(IKubernetes)
@attr.s(frozen=True)
class _NetworkKubernetes(object):
    """
    ``_NetworkKubernetes`` knows the location of a particular
    Kubernetes deployment and gives out clients which speak to that
    deployment.
    """
    base_url = attr.ib(validator=validators.instance_of(URL))
    _agent = attr.ib(
        default=attr.Factory(lambda: Agent(namedAny("twisted.internet.reactor"))),
    )

    def client(self):
        return _NetworkClient(self, self._agent)



def log_response_object(document, action):
    """
    Emit an Eliot log event belonging to the given action describing the given
    response.

    :param document: Anything Eliot loggable (but presumably a parsed
        Kubernetes response document).

    :param action: The Eliot action to which to attach the event.

    :return: ``document``
    """
    action.add_success_fields(response_object=document)
    return document


def check_status(response, expected):
    if response.code not in expected:
        d = KubernetesError.from_response(response)
        d.addCallback(Failure)
        return d
    return response<|MERGE_RESOLUTION|>--- conflicted
+++ resolved
@@ -33,14 +33,9 @@
 from pykube import KubeConfig
 
 from . import (
-<<<<<<< HEAD
     IObject, IKubernetes, IKubernetesClient, KubernetesError,
-    object_from_raw, authenticate_with_certificate,
-=======
-    IObject, IKubernetes, IKubernetesClient,
     iobject_from_raw, iobject_to_raw,
     authenticate_with_certificate,
->>>>>>> 860267d1
 )
 
 def network_kubernetes(**kw):
