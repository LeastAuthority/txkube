# Copyright Least Authority Enterprises.
# See LICENSE for details.

"""
Hypothesis strategies useful for testing ``pykube``.
"""

from string import ascii_lowercase, digits

from hypothesis.strategies import (
    none, builds, fixed_dictionaries, lists, sampled_from, one_of, text,
    dictionaries, tuples, integers, booleans,
)

from .. import v1_5_model as default_model

# Without some attempt to cap the size of collection strategies (lists,
# dictionaries), the slowness health check fails intermittently.  Here are
# some sizes for collections with no other opinion on the matter.
#
# If you write a strategy that involves a collection and there are no official
# upper limits on the number of items in that collection, you should almost
# certainly impose these limits to make sure your strategy runs quickly
# enough.
_QUICK_AVERAGE_SIZE = 3
_QUICK_MAX_SIZE = 10

def joins(sep, elements):
    """
    Join unicode strings built by another strategy.

    :param unicode sep: The separate to join with.

    :param elements: A strategy which builds a sequence of unicode strings to
        join.

    :return: A strategy for building the joined strings.
    """
    return builds(
        lambda values: sep.join(values),
        elements,
    )
join = joins


def dns_labels():
    # https://github.com/kubernetes/community/blob/master/contributors/design-proposals/identifiers.md
    # https://kubernetes.io/docs/user-guide/identifiers/#names
    # https://www.ietf.org/rfc/rfc1035.txt
    letter = ascii_lowercase
<<<<<<< HEAD
    numbers = digits
    if isinstance(letter, bytes):
        letter = letter.decode("ascii")
    if isinstance(numbers, bytes):
        numbers = numbers.decode("ascii")
    letter_digit = letter + numbers
=======
    letter_digit = letter + digits
    if isinstance(letter, bytes):
        # string.ascii_lowercase and string.digits are bytes on Python 2.
        letter = letter.decode("ascii")
        letter_digit = letter_digit.decode("ascii")
>>>>>>> c4cb57f6
    letter_digit_hyphen = letter_digit + u"-"
    variations = [
        # Could be just one character long
        (sampled_from(letter),),
        # Or longer
        (sampled_from(letter),
         text(
             letter_digit_hyphen,
             min_size=0,
             max_size=61,
             average_size=_QUICK_AVERAGE_SIZE,
         ),
         sampled_from(letter_digit),
        ),
    ]
    return one_of(list(
        joins(u"", tuples(*alphabet))
        for alphabet
        in variations
    ))

# XXX wrong
object_name = object_names = dns_labels


def image_names():
    """
    Build Docker image names.

    Only generate images that appear to be hosted on localhost to avoid ever
    actually pulling an image from anywhere on the network.
    """
    return dns_labels().map(lambda label: u"127.0.0.1/" + label)


def dns_subdomains():
    # XXX wrong
    return joins(
        u".",
        lists(
            dns_labels(),
            min_size=1,
            max_size=_QUICK_MAX_SIZE,
            average_size=_QUICK_AVERAGE_SIZE,
        ),
    )


def label_prefixes():
    return dns_subdomains()


def label_names():
    # https://kubernetes.io/docs/user-guide/labels/#syntax-and-character-set
    return dns_labels()


def label_values():
    # https://kubernetes.io/docs/user-guide/labels/#syntax-and-character-set
    return label_names()


def labels():
    return dictionaries(
        keys=one_of(
            join(u"/", tuples(label_prefixes(), label_names())),
            label_names(),
        ),
        values=label_values(),
        average_size=_QUICK_MAX_SIZE,
        max_size=_QUICK_MAX_SIZE,
    )


def object_metadatas(model=default_model):
    """
    Build ``v1.ObjectMeta`` without a namespace.
    """
    return builds(
        model.v1.ObjectMeta.create,
        fixed_dictionaries({
            u"name": object_name(),
            u"uid": none(),
            u"labels": one_of(
                none(),
                labels(),
            ),
        }),
    )


def namespaced_object_metadatas(model=default_model):
    """
    Build ``v1.ObjectMeta`` with a namespace.
    """
    return builds(
        lambda obj_metadata, namespace: obj_metadata.set(
            u"namespace", namespace,
        ),
        obj_metadata=object_metadatas(model),
        namespace=object_name(),
    )


def namespace_statuses(model=default_model):
    """
    Build ``Namespace.status``.
    """
    return builds(
        model.v1.NamespaceStatus,
        phase=sampled_from({u"Active", u"Terminating"}),
    )


def creatable_namespaces(model=default_model):
    """
    Build ``Namespace``\ s which can be created on a Kubernetes cluster.
    """
    return builds(
        model.v1.Namespace,
        metadata=object_metadatas(model),
        status=none(),
    )


def retrievable_namespaces(model=default_model):
    """
    Build ``Namespace``\ s which might be retrieved from a Kubernetes cluster.

    This includes additional fields that might be populated by the Kubernetes
    cluster automatically.
    """
    return builds(
        lambda ns, status: ns.set(status=status),
        creatable_namespaces(model),
        status=namespace_statuses(model),
    )


def configmap_data_keys():
    """
    Build keys for the ``data`` mapping of a ``ConfigMap``.
    """
    return builds(
        lambda labels, dot: dot + u".".join(labels),
        labels=lists(object_name(), average_size=2, min_size=1, max_size=253//2),
        dot=sampled_from([u"", u"."]),
    ).filter(
        lambda key: len(key) <= 253
    )


def configmap_data_values():
    """
    Build values for the ``data`` field for a ``v1.ConfigMap``.
    """
    return text()


def configmap_datas():
    """
    Build the ``data`` mapping of a ``v1.ConfigMap``.
    """
    return one_of(
        none(),
        dictionaries(
            keys=configmap_data_keys(),
            values=configmap_data_values(),
            average_size=_QUICK_AVERAGE_SIZE,
            max_size=_QUICK_MAX_SIZE,
        ),
    )


def configmaps(model=default_model):
    """
    Build ``v1.ConfigMap``.
    """
    return builds(
        model.v1.ConfigMap,
        metadata=namespaced_object_metadatas(model),
        data=configmap_datas(),
    )


def containers(model=default_model):
    """
    Build ``v1.Container``.
    """
    return builds(
        model.v1.Container,
        name=dns_labels(),
        # XXX Spec does not say image is required but it is
        image=image_names(),
    )


def podspecs(model=default_model):
    """
    Build ``v1.PodSpec``.
    """
    return builds(
        model.v1.PodSpec,
        activeDeadlineSeconds=one_of(
            none(),
            # The Swagger specification claims this is an int64.  The prose
            # documentation says it must be a positive integer.  The Golang
            # PodSpec struct (pkg/api/v1/types.go:PodSpec) declares it a field
            # of type ``*int64`` - a signed type.
            integers(min_value=0, max_value=2 ** 63 - 1),
        ),
        dnsPolicy=sampled_from([u"ClusterFirst", u"Default"]),
        hostIPC=booleans(),
        hostNetwork=booleans(),
        hostPID=booleans(),
        hostname=dns_labels(),
        # And plenty more ...
        containers=lists(
            containers(model),
            min_size=1,
            average_size=_QUICK_MAX_SIZE,
            max_size=_QUICK_MAX_SIZE,
            unique_by=lambda container: container.name,
        ),
    )


def podtemplatespecs(model=default_model):
    """
    Build ``v1.PodTemplateSpec``.
    """
    return builds(
        model.v1.PodTemplateSpec,
        # v1.ObjectMeta for a PodTemplateSpec must include some labels.
        metadata=object_metadatas(model).filter(
            lambda meta: meta.labels and len(meta.labels) > 0,
        ),
        spec=podspecs(model),
    )


def _without_activeDeadlineSeconds(template):
    # When part of a Deployment or ReplicaSet, activeDeadlineSeconds may not
    # be given a value.  https://github.com/kubernetes/kubernetes/issues/38684
    return template.transform(["spec", "activeDeadlineSeconds"], None)


def replicasetspecs(model=default_model):
    """
    Build ``v1beta1.ReplicaSetSpec"".
    """
    return builds(
        lambda template, **kw: model.v1beta1.ReplicaSetSpec(
            # Make sure the selector will match Pods from the pod template
            # spec.
            selector={u"matchLabels": template.metadata.labels},
            template=template,
            **kw
        ),
        template=podtemplatespecs(model).map(_without_activeDeadlineSeconds),
        minReadySeconds=integers(min_value=0, max_value=2 ** 31 - 1),
        # Strictly speaking, the max value is more like 2 ** 31 -1.  However,
        # if we actually sent such a thing to Kubernetes we could probably
        # expect only undesirable consequences.
        replicas=integers(min_value=0, max_value=3),
    )


def replicasets(model=default_model):
    """
    Build ``v1beta1.ReplicaSet``.
    """
    return builds(
        model.v1beta1.ReplicaSet,
        metadata=object_metadatas(model),
        spec=replicasetspecs(model),
    )


def deploymentspecs(model=default_model):
    """
    Build ``v1beta1.DeploymentSpec``.
    """
    return builds(
        lambda template: model.v1beta1.DeploymentSpec(
            template=template,
            # The selector has to match the PodTemplateSpec.  This is an easy
            # way to accomplish that but not the only way.
            selector={u"matchLabels": template.metadata.labels},
        ),
        template=podtemplatespecs(model).map(_without_activeDeadlineSeconds),
    )


def deployments(model=default_model):
    """
    Build ``v1beta1.Deployment``.
    """
    return builds(
        lambda metadata, spec: model.v1beta1.Deployment(
            # The submitted Deployment.metadata.labels don't have to match the
            # Deployment.spec.template.metadata.labels but the server will
            # copy them up if they're missing at the top.
            metadata=metadata.set("labels", spec.template.metadata.labels),
            spec=spec,
        ),
        metadata=namespaced_object_metadatas(model),
        # XXX Spec is only required if you want to be able to create the
        # Deployment.
        spec=deploymentspecs(model),
    )


def podstatuses():
    """
    Build ``v1.PodStatus``.
    """
    return none()


def pods(model=default_model):
    """
    Builds ``v1.Pod``.
    """
    return builds(
        model.v1.Pod,
        metadata=namespaced_object_metadatas(model),
        spec=podspecs(model),
        status=podstatuses(),
    )


def port_numbers(min_value=1, max_value=65535):
    """
    Builds integers in the range of TCP/UDP port numbers.
    """
    return integers(min_value, max_value)


def service_ports(model=default_model):
    """
    Build ``v1.ServicePort``.
    """
    return builds(
        model.v1.ServicePort,
        port=port_numbers(),
        # The specification doesn't document name as required, but it is.
        name=dns_labels().filter(lambda name: len(name) <= 24),
    )


def service_specs(model=default_model):
    """
    Build ``v1.ServiceSpec``.
    """
    return builds(
        model.v1.ServiceSpec,
        ports=lists(
            service_ports(model),
            min_size=1,
            max_size=_QUICK_MAX_SIZE,
            average_size=_QUICK_AVERAGE_SIZE,
            unique_by=lambda port: port.name,
        )
    )


def services(model=default_model):
    """
    Build ``v1.Service``.
    """
    return builds(
        model.v1.Service,
        metadata=namespaced_object_metadatas(model),
        # Though the specification doesn't tell us, the spec is required.
        spec=service_specs(model),
    )



def _collections(cls, strategy, unique_by):
    """
    A helper for defining a strategy to build ``...List`` objects.

    :param cls: The model class to instantiate.
    :param strategy: A strategy to build elements for the collection.
    :param unique_by: A key function compatible with the ``lists`` strategy.
    """
    return builds(
        cls,
        items=one_of(
            none(),
            lists(
                strategy,
                average_size=_QUICK_AVERAGE_SIZE,
                max_size=_QUICK_MAX_SIZE,
                unique_by=unique_by,
            ),
        ),
    )


def deploymentlists(model=default_model):
    """
    Build ``v1beta1.DeploymentList``.
    """
    return _collections(
        model.v1beta1.DeploymentList,
        deployments(model),
        _unique_names_with_namespaces,
    )


def podlists(model=default_model):
    """
    Build ``v1.PodList``.
    """
    return _collections(
        model.v1.PodList,
        pods(model),
        _unique_names_with_namespaces,
    )


def replicasetlists(model=default_model):
    """
    Build ``v1beta1.ReplicaSetList``.
    """
    return _collections(
        model.v1beta1.ReplicaSetList,
        replicasets(model),
        _unique_names_with_namespaces,
    )


def configmaplists(model=default_model):
    """
    Build ``v1.ConfigMapList``.
    """
    return _collections(
        model.v1.ConfigMapList,
        configmaps(model),
        _unique_names_with_namespaces,
    )


def namespacelists(namespaces=creatable_namespaces(), model=default_model):
    """
    Build ``v1.NamespaceList``.
    """
    return _collections(
        model.v1.NamespaceList,
        namespaces,
        _unique_names,
    )


def servicelists(model=default_model):
    """
    Build ``v1.ServiceList``.
    """
    return _collections(
        model.v1.ServiceList,
        services(model),
        _unique_names_with_namespaces,
    )


def objectcollections(namespaces=creatable_namespaces(), model=default_model):
    """
    Build ``v1.ObjectCollection``.
    """
    return one_of(
        configmaplists(model),
        namespacelists(namespaces, model),
        deploymentlists(model),
        podlists(model),
        replicasetlists(model),
        servicelists(model),
    )


def _unique_names(item):
    """
    Compute the unique key for the given (namespaceless) item within a single
    collection.
    """
    return item.metadata.name


def _unique_names_with_namespaces(item):
    """
    Compute the unique key for the given (namespaced) item within a single
    collection.
    """
    return (item.metadata.name, item.metadata.namespace)


def iobjects(model=default_model):
    """
    Build any one of the ``IObject`` implementations.
    """
    return one_of(
        creatable_namespaces(model),
        retrievable_namespaces(model),
        configmaps(model),
        deployments(model),
        pods(model),
        replicasets(model),
        services(model),
        objectcollections(model=model),
    )<|MERGE_RESOLUTION|>--- conflicted
+++ resolved
@@ -48,20 +48,11 @@
     # https://kubernetes.io/docs/user-guide/identifiers/#names
     # https://www.ietf.org/rfc/rfc1035.txt
     letter = ascii_lowercase
-<<<<<<< HEAD
-    numbers = digits
-    if isinstance(letter, bytes):
-        letter = letter.decode("ascii")
-    if isinstance(numbers, bytes):
-        numbers = numbers.decode("ascii")
-    letter_digit = letter + numbers
-=======
     letter_digit = letter + digits
     if isinstance(letter, bytes):
         # string.ascii_lowercase and string.digits are bytes on Python 2.
         letter = letter.decode("ascii")
         letter_digit = letter_digit.decode("ascii")
->>>>>>> c4cb57f6
     letter_digit_hyphen = letter_digit + u"-"
     variations = [
         # Could be just one character long
