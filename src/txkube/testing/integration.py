--- conflicted
+++ resolved
@@ -121,7 +121,7 @@
     return kind(metadata=v1.ObjectMeta(name=name, namespace=namespace))
 
 
-<<<<<<< HEAD
+
 def poll(reactor, action, f, intervals):
     """
     Repeatedly call a function.
@@ -154,6 +154,35 @@
     d = g()
     d.addCallback(lambda ignored: g())
     return d
+
+
+_TRY_AGAIN = (
+    u"the object has been modified; "
+    u"please apply your changes to the latest version and try again"
+)
+
+def _replace(client, obj, transformation, retries=2):
+    """
+    Try to replace the given object with one that differs by the given
+    transformation.
+
+    Try again if the server reports the object has changed.
+    """
+    d = client.replace(obj.transform(*transformation))
+    def maybe_outdated(reason):
+        reason.trap(KubernetesError)
+        # Uugghh...  This seems to be the only way to identify the condition.
+        if _TRY_AGAIN in reason.value.status.message:
+            d = client.get(obj)
+            d.addCallback(lambda latest: _replace(
+                client, latest, transformation, retries - 1
+            ))
+            return d
+        return reason
+    if retries > 0:
+        d.addErrback(maybe_outdated)
+    return d
+
 
 
 def does_not_exist(client, obj):
@@ -185,36 +214,6 @@
         d.addErrback(trap_stop_iteration)
         return d.addActionFinish()
 
-=======
-_TRY_AGAIN = (
-    u"the object has been modified; "
-    u"please apply your changes to the latest version and try again"
-)
-
-def _replace(client, obj, transformation, retries=2):
-    """
-    Try to replace the given object with one that differs by the given
-    transformation.
-
-    Try again if the server reports the object has changed.
-    """
-    d = client.replace(obj.transform(*transformation))
-    def maybe_outdated(reason):
-        reason.trap(KubernetesError)
-        # Uugghh...  This seems to be the only way to identify the condition.
-        if _TRY_AGAIN in reason.value.status.message:
-            d = client.get(obj)
-            d.addCallback(lambda latest: _replace(
-                client, latest, transformation, retries - 1
-            ))
-            return d
-        return reason
-    if retries > 0:
-        d.addErrback(maybe_outdated)
-    return d
-
-
->>>>>>> 8ea10bd3
 
 def needs(**to_create):
     """
