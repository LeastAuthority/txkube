# Copyright Least Authority Enterprises.
# See LICENSE for details.

"""
Integration test generator for ``txkube.IKubernetesClient``.
"""

from operator import attrgetter, setitem
from functools import partial, wraps

from zope.interface.verify import verifyObject

from testtools.matchers import (
    AnyMatch, MatchesAll, MatchesStructure, IsInstance, Equals, Not, Contains,
    AfterPreprocessing, MatchesPredicate,
)

from testtools.twistedsupport import AsynchronousDeferredRunTest
from testtools import run_test_with

from twisted.python.failure import Failure
from twisted.internet.defer import gatherResults
from twisted.internet.task import deferLater, cooperate
from twisted.web.http import NOT_FOUND, CONFLICT

from ..testing import TestCase

from .. import (
<<<<<<< HEAD
    KubernetesError,
    IKubernetesClient, NamespaceStatus, Namespace, ConfigMap, ObjectCollection,
=======
    IKubernetesClient, ObjectCollection,
>>>>>>> 37b0cf83
    v1,
)

from .strategies import creatable_namespaces, configmaps


def async(f):
    def _async(*a, **kw):
        kw["timeout"] = 5.0
        return AsynchronousDeferredRunTest(*a, **kw)
    return run_test_with(_async)(f)



def matches_namespace(ns):
    return MatchesStructure(
        metadata=MatchesStructure(
            name=Equals(ns.metadata.name),
        ),
    )



def matches_configmap(configmap):
    return MatchesStructure(
        metadata=MatchesStructure(
            namespace=Equals(configmap.metadata.namespace),
            name=Equals(configmap.metadata.name),
        ),
    )


def has_uid():
    return MatchesStructure(
        metadata=MatchesStructure(
            uid=Not(Equals(None)),
        ),
    )


def is_active():
    return MatchesStructure(
        status=Equals(v1.NamespaceStatus.active()),
    )


def kubernetes_client_tests(get_kubernetes):
    class KubernetesClientIntegrationTests(TestCase):
        def setUp(self):
            super(KubernetesClientIntegrationTests, self).setUp()
            self.kubernetes = get_kubernetes(self)
            self.client = self.kubernetes.client()
            self.addCleanup(self._cleanup)

        def _cleanup(self):
            pool = getattr(self.client.agent, "_pool", None)
            if pool is None:
                return None
            from twisted.internet import reactor
            return gatherResults([
                pool.closeCachedConnections(),
                # Semi-work-around for
                # https://twistedmatrix.com/trac/ticket/8998
                deferLater(reactor, 1.0, lambda: None),
            ])


        def test_interfaces(self):
            """
            The client provides ``txkube.IKubernetesClient``.
            """
            verifyObject(IKubernetesClient, self.client)


        @async
        def test_namespace(self):
            """
            ``Namespace`` objects can be created and retrieved using the ``create``
            and ``list`` methods of ``IKubernetesClient``.
            """
            obj = creatable_namespaces().example()
            d = self.client.create(obj)
            def created_namespace(created):
                self.assertThat(created, matches_namespace(obj))
                return self.client.list(v1.Namespace)
            d.addCallback(created_namespace)
            def check_namespaces(namespaces):
                self.assertThat(namespaces, IsInstance(ObjectCollection))
                # There are some built-in namespaces that we'll ignore.  If we
                # find the one we created, that's sufficient.
                self.assertThat(
                    namespaces.items,
                    AnyMatch(MatchesAll(matches_namespace(obj), has_uid(), is_active())),
                )
            d.addCallback(check_namespaces)
            return d


        def _global_object_retrieval_by_name_test(self, strategy, kind, matches):
            """
            Verify that a particular kind of non-namespaced Kubernetes object (such as
            *Namespace* or *PersistentVolume*) can be retrieved by name by
            calling ``IKubernetesClient.get`` with the ``IObject``
            corresponding to that kind as long as the object has its *name*
            metadata populated.
            """
            obj = strategy.example()
            d = self.client.create(obj)
            def created_object(created):
                return self.client.get(kind.named(obj.metadata.name))
            d.addCallback(created_object)
            def got_object(retrieved):
                self.assertThat(retrieved, matches(obj))
            d.addCallback(got_object)
            return d


        @async
        def test_duplicate_namespace_rejected(self):
            """
            ``IKubernetesClient.create`` returns a ``Deferred`` that fails with
            ``KubernetesClient`` if it is called with a ``Namespace`` object
            with the same name as a *Namespace* which already exists.
            """
            obj = creatable_namespaces().example()
            d = self.client.create(obj)
            def created(ignored):
                return self.client.create(obj)
            d.addCallback(created)
            def failed(reason):
                self.assertThat(reason, IsInstance(Failure))
                reason.trap(KubernetesError)
                self.assertThat(
                    reason.value,
                    MatchesStructure(
                        code=Equals(CONFLICT),
                        status=Equals(v1.Status(
                            metadata={},
                            status=u"Failure",
                            message=u"namespaces \"{}\" already exists".format(obj.metadata.name),
                            reason=u"AlreadyExists",
                            details=dict(
                                name=obj.metadata.name,
                                kind=u"namespaces",
                            ),
                            code=CONFLICT,
                        )),
                    ),
                )
            d.addBoth(failed)
            return d


        @async
        def test_namespace_retrieval(self):
            """
            A specific ``Namespace`` object can be retrieved by name using
            ``IKubernetesClient.get``.
            """
            return self._global_object_retrieval_by_name_test(
                creatable_namespaces(),
                v1.Namespace,
                matches_namespace,
            )


        @async
        def test_namespace_deletion(self):
            """
            ``IKubernetesClient.delete`` can be used to delete ``Namespace``
            objects.
            """
            obj = creatable_namespaces().example()
            d = self.client.create(obj)
            def created_namespace(created):
                return self.client.delete(created)
            d.addCallback(created_namespace)
            def deleted_namespace(ignored):
                return self.client.list(v1.Namespace)
            d.addCallback(deleted_namespace)
            def check_namespaces(collection):
                active = list(
                    ns.metadata.name
                    for ns
                    in collection.items
                    if ns.status.phase == u"Active"
                )
                self.assertThat(
                    active,
                    Not(Contains(obj.metadata.name)),
                )
            d.addCallback(check_namespaces)
            return d


        @async
        def test_configmap(self):
            """
            ``ConfigMap`` objects can be created and retrieved using the ``create``
            and ``list`` methods of ``IKubernetesClient``.
            """
            namespace = creatable_namespaces().example()
            # Move the object into the namespace we're going to create.
            obj = configmaps().example().transform(
                [u"metadata", u"namespace"],
                namespace.metadata.name,
            )
            d = self.client.create(namespace)
            def created_namespace(ignored):
                return self.client.create(obj)
            d.addCallback(created_namespace)
            def created_configmap(created):
                self.assertThat(created, matches_configmap(obj))
                return self.client.list(v1.ConfigMap)
            d.addCallback(created_configmap)
            def check_configmaps(collection):
                self.assertThat(collection, IsInstance(ObjectCollection))
                self.assertThat(collection.items, AnyMatch(matches_configmap(obj)))
            d.addCallback(check_configmaps)
            return d


        @needs(namespace=creatable_namespaces().example())
        def _namespaced_object_retrieval_by_name_test(self, strategy, kind, matches, namespace):
            """
            Verify that a particular kind of namespaced Kubernetes object (such as
            *ConfigMap* or *PersistentVolumeClaim*) can be retrieved by name
            by by calling ``IKubernetesClient.get`` with the ``IObject``
            corresponding to that kind as long as the object has its *name*
            metadata populated.
            """
            obj = strategy.example()
            # Move it to the namespace for this test.
            obj = obj.transform([u"metadata", u"namespace"], namespace.metadata.name)
            d = self.client.create(obj)
            def created_object(created):
                return self.client.get(kind.named(obj.metadata.namespace, obj.metadata.name))
            d.addCallback(created_object)
            def got_object(retrieved):
                self.expectThat(retrieved, matches(obj))
                # Try retrieving an object with the same name but a different
                # namespace.  We shouldn't find it.
                #
                # First, compute a legal but non-existing namespace name.
                bogus_namespace = obj.metadata.namespace
                if len(bogus_namespace) > 1:
                    bogus_namespace = bogus_namespace[:-1]
                else:
                    bogus_namespace += u"x"
                return self.client.get(
                    kind.named(bogus_namespace, obj.metadata.name),
                )
            d.addCallback(got_object)
            def check_error(result):
                self.assertThat(result, IsInstance(Failure))
                result.trap(KubernetesError)
                self.assertThat(result.value.code, Equals(NOT_FOUND))
            d.addBoth(check_error)
            return d


        @async
        def test_configmap_retrieval(self):
            """
            A specific ``ConfigMap`` object can be retrieved by name using
            ``IKubernetesClient.get``.
            """
            return self._namespaced_object_retrieval_by_name_test(
                configmaps(),
                v1.ConfigMap,
                matches_configmap,
            )


        @async
        def test_configmaps_sorted(self):
            """
            ``ConfigMap`` objects retrieved with ``IKubernetesClient.list`` appear in
            sorted order, with (namespace, name) as the sort key.
            """
            strategy = configmaps()
            objs = [strategy.example(), strategy.example()]
            ns = list(
                v1.Namespace(
                    metadata=v1.ObjectMeta(name=obj.metadata.namespace),
                    status=None,
                )
                for obj
                in objs
            )
            d = gatherResults(list(self.client.create(obj) for obj in ns + objs))
            def created_configmaps(ignored):
                return self.client.list(v1.ConfigMap)
            d.addCallback(created_configmaps)
            def check_configmaps(collection):
                self.expectThat(collection, items_are_sorted())
            d.addCallback(check_configmaps)
            return d

    return KubernetesClientIntegrationTests



def items_are_sorted():
    """
    Match an ObjectCollection if its items can be iterated in the Kubernetes
    canonical sort order - lexicographical by namespace, name.
    """
    def key(obj):
        return (
            getattr(obj.metadata, "namespace", None),
            obj.metadata.name,
        )

    def is_sorted(items, key):
        return list(items) == sorted(items, key=key)

    return AfterPreprocessing(
        attrgetter("items"),
        MatchesPredicate(
            partial(is_sorted, key=key),
            u"%s is not sorted by namespace, name",
        ),
    )


def needs(**to_create):
    """
    Create a function decorator which will create certain Kubernetes objects
    before calling the decorated function and delete them after it completes.

    This requires the decorated functions accept a first argument with a
    ``client`` attribute bound to an ``IKubernetesClient``.

    :param to_create: Keyword arguments with ``IObject`` providers as values.
        After being created, these objects will be passed to the decorated
        function using the same keyword arguments.

    :return: A function decorator.
    """
    def decorator(f):
        @wraps(f)
        def wrapper(self, *a, **kw):
            # Check to make sure there aren't keyword argument conflicts.  I
            # doubt this is an exhaustive safety check.
            overlap = set(to_create) & set(kw)
            if overlap:
                raise TypeError(
                    "Conflict between @needs() and **kw: {}".format(overlap)
                )

            # Create the objects.
            created = {}
            task = cooperate(
                self.client.create(
                    obj
                ).addCallback(
                    partial(setitem, created, name)
                )
                for (name, obj)
                in sorted(to_create.items())
            )
            d = task.whenDone()

            # Call the decorated function.
            d.addCallback(lambda ignored: kw.update(created))
            d.addCallback(lambda ignored: f(self, *a, **kw))

            # Delete the created objects.
            def cleanup(passthrough):
                task = cooperate(
                    self.client.delete(created[name])
                    for name
                    in sorted(to_create, reverse=True)
                    if name in created
                )
                d = task.whenDone()
                d.addCallback(lambda ignored: passthrough)
                return d
            d.addBoth(cleanup)
            return d
        return wrapper
    return decorator<|MERGE_RESOLUTION|>--- conflicted
+++ resolved
@@ -26,13 +26,7 @@
 from ..testing import TestCase
 
 from .. import (
-<<<<<<< HEAD
-    KubernetesError,
-    IKubernetesClient, NamespaceStatus, Namespace, ConfigMap, ObjectCollection,
-=======
-    IKubernetesClient, ObjectCollection,
->>>>>>> 37b0cf83
-    v1,
+    KubernetesError, IKubernetesClient, ObjectCollection, v1,
 )
 
 from .strategies import creatable_namespaces, configmaps
