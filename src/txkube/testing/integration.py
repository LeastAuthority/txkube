# Copyright Least Authority Enterprises.
# See LICENSE for details.

"""
Integration test generator for ``txkube.IKubernetesClient``.
"""

from operator import attrgetter, setitem
from functools import partial, wraps

from zope.interface.verify import verifyObject

from testtools.matchers import (
    AnyMatch, MatchesAll, MatchesStructure, IsInstance, Equals, Not, Contains,
    AfterPreprocessing, MatchesPredicate,
)

from testtools.twistedsupport import AsynchronousDeferredRunTest
from testtools import run_test_with

from twisted.python.failure import Failure
from twisted.internet.defer import gatherResults
from twisted.internet.task import deferLater, cooperate
from twisted.web.http import NOT_FOUND, CONFLICT

from ..testing import TestCase

from .. import (
<<<<<<< HEAD
    KubernetesError, IKubernetesClient, ObjectCollection, v1,
=======
    IKubernetesClient,
    v1,
>>>>>>> 860267d1
)

from .strategies import creatable_namespaces, configmaps


def async(f):
    def _async(*a, **kw):
        kw["timeout"] = 5.0
        return AsynchronousDeferredRunTest(*a, **kw)
    return run_test_with(_async)(f)



def matches_namespace(ns):
    return MatchesStructure(
        metadata=MatchesStructure(
            name=Equals(ns.metadata.name),
        ),
    )



def matches_configmap(configmap):
    return MatchesStructure(
        metadata=MatchesStructure(
            namespace=Equals(configmap.metadata.namespace),
            name=Equals(configmap.metadata.name),
        ),
    )


def has_uid():
    return MatchesStructure(
        metadata=MatchesStructure(
            uid=Not(Equals(None)),
        ),
    )


def is_active():
    return MatchesStructure(
        status=Equals(v1.NamespaceStatus.active()),
    )


def kubernetes_client_tests(get_kubernetes):
    class KubernetesClientIntegrationTests(TestCase):
        def setUp(self):
            super(KubernetesClientIntegrationTests, self).setUp()
            self.kubernetes = get_kubernetes(self)
            self.client = self.kubernetes.client()
            self.addCleanup(self._cleanup)

        def _cleanup(self):
            pool = getattr(self.client.agent, "_pool", None)
            if pool is None:
                return None
            from twisted.internet import reactor
            return gatherResults([
                pool.closeCachedConnections(),
                # Semi-work-around for
                # https://twistedmatrix.com/trac/ticket/8998
                deferLater(reactor, 1.0, lambda: None),
            ])


        def test_interfaces(self):
            """
            The client provides ``txkube.IKubernetesClient``.
            """
            verifyObject(IKubernetesClient, self.client)


        @async
        def test_namespace(self):
            """
            ``Namespace`` objects can be created and retrieved using the ``create``
            and ``list`` methods of ``IKubernetesClient``.
            """
            obj = creatable_namespaces().example()
            d = self.client.create(obj)
            def created_namespace(created):
                self.assertThat(created, matches_namespace(obj))
                return self.client.list(v1.Namespace)
            d.addCallback(created_namespace)
            def check_namespaces(namespaces):
                self.assertThat(namespaces, IsInstance(v1.NamespaceList))
                # There are some built-in namespaces that we'll ignore.  If we
                # find the one we created, that's sufficient.
                self.assertThat(
                    namespaces.items,
                    AnyMatch(MatchesAll(matches_namespace(obj), has_uid(), is_active())),
                )
            d.addCallback(check_namespaces)
            return d


        def _global_object_retrieval_by_name_test(self, strategy, kind, matches):
            """
            Verify that a particular kind of non-namespaced Kubernetes object (such as
            *Namespace* or *PersistentVolume*) can be retrieved by name by
            calling ``IKubernetesClient.get`` with the ``IObject``
            corresponding to that kind as long as the object has its *name*
            metadata populated.
            """
            obj = strategy.example()
            d = self.client.create(obj)
            def created_object(created):
                return self.client.get(kind.named(obj.metadata.name))
            d.addCallback(created_object)
            def got_object(retrieved):
                self.assertThat(retrieved, matches(obj))
            d.addCallback(got_object)
            return d


        @async
        def test_duplicate_namespace_rejected(self):
            """
            ``IKubernetesClient.create`` returns a ``Deferred`` that fails with
            ``KubernetesClient`` if it is called with a ``Namespace`` object
            with the same name as a *Namespace* which already exists.
            """
            obj = creatable_namespaces().example()
            d = self.client.create(obj)
            def created(ignored):
                return self.client.create(obj)
            d.addCallback(created)
            def failed(reason):
                self.assertThat(reason, IsInstance(Failure))
                reason.trap(KubernetesError)
                self.assertThat(
                    reason.value,
                    MatchesStructure(
                        code=Equals(CONFLICT),
                        status=Equals(v1.Status(
                            metadata={},
                            status=u"Failure",
                            message=u"namespaces \"{}\" already exists".format(obj.metadata.name),
                            reason=u"AlreadyExists",
                            details=dict(
                                name=obj.metadata.name,
                                kind=u"namespaces",
                            ),
                            code=CONFLICT,
                        )),
                    ),
                )
            d.addBoth(failed)
            return d


        @async
        def test_namespace_retrieval(self):
            """
            A specific ``Namespace`` object can be retrieved by name using
            ``IKubernetesClient.get``.
            """
            return self._global_object_retrieval_by_name_test(
                creatable_namespaces(),
                v1.Namespace,
                matches_namespace,
            )


        @async
        def test_namespace_deletion(self):
            """
            ``IKubernetesClient.delete`` can be used to delete ``Namespace``
            objects.
            """
            obj = creatable_namespaces().example()
            d = self.client.create(obj)
            def created_namespace(created):
                return self.client.delete(created)
            d.addCallback(created_namespace)
            def deleted_namespace(ignored):
                return self.client.list(v1.Namespace)
            d.addCallback(deleted_namespace)
            def check_namespaces(collection):
                active = list(
                    ns.metadata.name
                    for ns
                    in collection.items
                    if ns.status.phase == u"Active"
                )
                self.assertThat(
                    active,
                    Not(Contains(obj.metadata.name)),
                )
            d.addCallback(check_namespaces)
            return d


        @async
        def test_configmap(self):
            """
            ``ConfigMap`` objects can be created and retrieved using the ``create``
            and ``list`` methods of ``IKubernetesClient``.
            """
            namespace = creatable_namespaces().example()
            # Move the object into the namespace we're going to create.
            obj = configmaps().example().transform(
                [u"metadata", u"namespace"],
                namespace.metadata.name,
            )
            d = self.client.create(namespace)
            def created_namespace(ignored):
                return self.client.create(obj)
            d.addCallback(created_namespace)
            def created_configmap(created):
                self.assertThat(created, matches_configmap(obj))
                return self.client.list(v1.ConfigMap)
            d.addCallback(created_configmap)
            def check_configmaps(collection):
                self.assertThat(collection, IsInstance(v1.ConfigMapList))
                self.assertThat(collection.items, AnyMatch(matches_configmap(obj)))
            d.addCallback(check_configmaps)
            return d


        @needs(namespace=creatable_namespaces().example())
        def _namespaced_object_retrieval_by_name_test(self, strategy, kind, matches, namespace):
            """
            Verify that a particular kind of namespaced Kubernetes object (such as
            *ConfigMap* or *PersistentVolumeClaim*) can be retrieved by name
            by by calling ``IKubernetesClient.get`` with the ``IObject``
            corresponding to that kind as long as the object has its *name*
            metadata populated.
            """
            obj = strategy.example()
            # Move it to the namespace for this test.
            obj = obj.transform([u"metadata", u"namespace"], namespace.metadata.name)
            d = self.client.create(obj)
            def created_object(created):
                return self.client.get(kind.named(obj.metadata.namespace, obj.metadata.name))
            d.addCallback(created_object)
            def got_object(retrieved):
                self.expectThat(retrieved, matches(obj))
                # Try retrieving an object with the same name but a different
                # namespace.  We shouldn't find it.
                #
                # First, compute a legal but non-existing namespace name.
                bogus_namespace = obj.metadata.namespace
                if len(bogus_namespace) > 1:
                    bogus_namespace = bogus_namespace[:-1]
                else:
                    bogus_namespace += u"x"
                return self.client.get(
                    kind.named(bogus_namespace, obj.metadata.name),
                )
            d.addCallback(got_object)
            def check_error(result):
                self.assertThat(result, IsInstance(Failure))
                result.trap(KubernetesError)
                self.assertThat(result.value.code, Equals(NOT_FOUND))
            d.addBoth(check_error)
            return d


        @async
        def test_configmap_retrieval(self):
            """
            A specific ``ConfigMap`` object can be retrieved by name using
            ``IKubernetesClient.get``.
            """
            return self._namespaced_object_retrieval_by_name_test(
                configmaps(),
                v1.ConfigMap,
                matches_configmap,
            )


        @async
        def test_configmaps_sorted(self):
            """
            ``ConfigMap`` objects retrieved with ``IKubernetesClient.list`` appear in
            sorted order, with (namespace, name) as the sort key.
            """
            strategy = configmaps()
            objs = [strategy.example(), strategy.example()]
            ns = list(
                v1.Namespace(
                    metadata=v1.ObjectMeta(name=obj.metadata.namespace),
                    status=None,
                )
                for obj
                in objs
            )
            d = gatherResults(list(self.client.create(obj) for obj in ns + objs))
            def created_configmaps(ignored):
                return self.client.list(v1.ConfigMap)
            d.addCallback(created_configmaps)
            def check_configmaps(collection):
                self.expectThat(collection, items_are_sorted())
            d.addCallback(check_configmaps)
            return d

    return KubernetesClientIntegrationTests



def items_are_sorted():
    """
    Match an ObjectCollection if its items can be iterated in the Kubernetes
    canonical sort order - lexicographical by namespace, name.
    """
    def key(obj):
        return (
            getattr(obj.metadata, "namespace", None),
            obj.metadata.name,
        )

    def is_sorted(items, key):
        return list(items) == sorted(items, key=key)

    return AfterPreprocessing(
        attrgetter("items"),
        MatchesPredicate(
            partial(is_sorted, key=key),
            u"%s is not sorted by namespace, name",
        ),
    )


def needs(**to_create):
    """
    Create a function decorator which will create certain Kubernetes objects
    before calling the decorated function and delete them after it completes.

    This requires the decorated functions accept a first argument with a
    ``client`` attribute bound to an ``IKubernetesClient``.

    :param to_create: Keyword arguments with ``IObject`` providers as values.
        After being created, these objects will be passed to the decorated
        function using the same keyword arguments.

    :return: A function decorator.
    """
    def decorator(f):
        @wraps(f)
        def wrapper(self, *a, **kw):
            # Check to make sure there aren't keyword argument conflicts.  I
            # doubt this is an exhaustive safety check.
            overlap = set(to_create) & set(kw)
            if overlap:
                raise TypeError(
                    "Conflict between @needs() and **kw: {}".format(overlap)
                )

            # Create the objects.
            created = {}
            task = cooperate(
                self.client.create(
                    obj
                ).addCallback(
                    partial(setitem, created, name)
                )
                for (name, obj)
                in sorted(to_create.items())
            )
            d = task.whenDone()

            # Call the decorated function.
            d.addCallback(lambda ignored: kw.update(created))
            d.addCallback(lambda ignored: f(self, *a, **kw))

            # Delete the created objects.
            def cleanup(passthrough):
                task = cooperate(
                    self.client.delete(created[name])
                    for name
                    in sorted(to_create, reverse=True)
                    if name in created
                )
                d = task.whenDone()
                d.addCallback(lambda ignored: passthrough)
                return d
            d.addBoth(cleanup)
            return d
        return wrapper
    return decorator<|MERGE_RESOLUTION|>--- conflicted
+++ resolved
@@ -26,12 +26,9 @@
 from ..testing import TestCase
 
 from .. import (
-<<<<<<< HEAD
-    KubernetesError, IKubernetesClient, ObjectCollection, v1,
-=======
+    KubernetesError,
     IKubernetesClient,
     v1,
->>>>>>> 860267d1
 )
 
 from .strategies import creatable_namespaces, configmaps
