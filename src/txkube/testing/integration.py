--- conflicted
+++ resolved
@@ -20,13 +20,8 @@
 
 from twisted.python.failure import Failure
 from twisted.internet.defer import gatherResults
-<<<<<<< HEAD
-from twisted.internet.task import deferLater
-from twisted.web.http import CONFLICT
-=======
 from twisted.internet.task import deferLater, cooperate
-from twisted.web.http import NOT_FOUND
->>>>>>> 966ec8d5
+from twisted.web.http import NOT_FOUND, CONFLICT
 
 from ..testing import TestCase
 
